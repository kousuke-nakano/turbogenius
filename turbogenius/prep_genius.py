--- conflicted
+++ resolved
@@ -166,6 +166,7 @@
          lbox (list):  3 floats, Box sizes [x,y,z] (angstrom)
          smearing (float): smearing parameter (Ha)
          maxtime (int): maximum time (sec.)
+         memlarge (bool): use more memory to speed up
          maxit (int): maximum iterations
          h_field (float): magnetic field putting on each grid.
          magnetic_moment_list (list): magnetic moment list, for all atoms.
@@ -179,11 +180,8 @@
                  lbox:list=[15.0, 15.0, 15.0],
                  smearing:float=0.0,
                  maxtime:int=172800,
-<<<<<<< HEAD
                  memlarge:bool=False,
-=======
                  maxit:int=50,
->>>>>>> ecd29243
                  h_field:float=0.0,
                  magnetic_moment_list:list=[],
                  xc:str='lda', # lda or lsda
@@ -196,6 +194,7 @@
         self.lbox_a, self.lbox_b, self.lbox_c = lbox
         self.smearing = smearing
         self.maxtime = maxtime
+        self.memlarge = memlarge
         self.maxit = maxit
         self.h_field = h_field
         self.magnetic_moment_list=magnetic_moment_list
@@ -273,18 +272,16 @@
         else:
             logger.error(f"self.xc ={self.xc} is not implemented in TurboRVB.")
             raise NotImplementedErorr
-<<<<<<< HEAD
+
         # memory
-        if memlarge:
+        if self.memlarge:
             self.prep.set_parameter(parameter="memlarge", value='.true.', namelist="&dft")
         else:
             self.prep.set_parameter(parameter="memlarge", value='.false.', namelist="&dft")
-=======
 
         # maxit
         self.prep.set_parameter(parameter="maxit", value=self.maxit, namelist="&dft")
 
->>>>>>> ecd29243
         # smearing!
         if self.smearing == 0.0:
             self.prep.set_parameter(parameter="optocc", value=0, namelist="&dft")
