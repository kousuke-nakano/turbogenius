--- conflicted
+++ resolved
@@ -1099,17 +1099,12 @@
 
         # trexio -> turborvb_wf
         # conversion
-<<<<<<< HEAD
-        trexio_to_turborvb_wf(trexio_file=args.trexio_file, cleanup=args.cleanup, max_occ_conv=0.0,
-                              jas_basis_sets=jas_basis_sets)
-=======
         trexio_to_turborvb_wf(
             trexio_file=args.trexio_file,
             cleanup=args.cleanup,
-            max_occ_conv=1.0e-3,
+            max_occ_conv=0.0,
             jas_basis_sets=jas_basis_sets,
         )
->>>>>>> 8892d159
 
         if args.twist_average:
             turborvb_scratch_dir = os.path.join(
